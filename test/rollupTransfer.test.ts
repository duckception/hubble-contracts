--- conflicted
+++ resolved
@@ -126,13 +126,8 @@
             const postRoot = stateTree.root;
             const { 0: processedRoot, 3: error } = await rollup.testProcessTx(
                 preRoot,
-<<<<<<< HEAD
-                tx.extended(),
-                tokenID,
-=======
                 tx,
                 states[0].tokenType,
->>>>>>> dcd7133a
                 {
                     state: proof.sender,
                     witness: proof.senderWitness
