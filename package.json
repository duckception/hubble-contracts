--- conflicted
+++ resolved
@@ -33,16 +33,6 @@
   "devDependencies": {
     "@nomiclabs/hardhat-ethers": "^2.0.2",
     "@openzeppelin/contracts": "^3.4.1",
-<<<<<<< HEAD
-    "@typechain/ethers-v5": "^1.0.0",
-    "@types/chai": "^4.2.17",
-    "@types/chai-as-promised": "^7.1.3",
-    "@types/level": "^6.0.0",
-    "@types/lodash": "^4.14.168",
-    "@types/mocha": "^8.2.2",
-    "@types/node": "^14.14.43",
-    "@types/subleveldown": "^4.1.0",
-=======
     "@typechain/ethers-v5": "^7.0.1",
     "@types/chai": "^4.2.18",
     "@types/chai-as-promised": "^7.1.4",
@@ -50,7 +40,6 @@
     "@types/minimist": "^1.2.1",
     "@types/mocha": "^8.2.2",
     "@types/node": "^14.17.3",
->>>>>>> ee2e05eb
     "chai": "^4.3.4",
     "chai-as-promised": "^7.1.1",
     "hardhat": "^2.3.2",
@@ -64,19 +53,10 @@
   "dependencies": {
     "abort-controller": "^3.0.0",
     "bn.js": "^5.2.0",
-<<<<<<< HEAD
-    "ethers": "5.1.4",
-    "fastify": "^3.15.1",
-    "level": "^7.0.0",
-    "lodash": "^4.17.21",
-    "mcl-wasm": "0.4.5",
-    "subleveldown": "^5.0.1"
-=======
     "ethers": "5.3.1",
     "fastify": "^3.17.0",
     "lodash": "^4.17.21",
     "mcl-wasm": "0.4.5",
     "minimist": "^1.2.5"
->>>>>>> ee2e05eb
   }
 }